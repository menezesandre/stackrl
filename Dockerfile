--- conflicted
+++ resolved
@@ -1,11 +1,6 @@
 ARG TF_VERSION=latest
-<<<<<<< HEAD
-ARG PY3
-FROM tensorflow/tensorflow:${TF_VERSION}-gpu${PY3:+-py3}
-=======
 # PY3 must be set explicitely for TF_VERSION earlier than 2.1.0
 ARG PY3
 FROM tensorflow/tensorflow:${TF_VERSION}}-gpu${PY3:+-py3}
->>>>>>> 0a443106
 COPY . ./Siam-RL
 RUN pip install -U pip && pip install -e Siam-RL && ln -s /Siam-RL/apps/train.py /usr/local/bin/train